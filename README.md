--- conflicted
+++ resolved
@@ -2,8 +2,4 @@
 TrajBridge is a package that bridges PX4 to ROS2 for easy testing of trajectory following algorithms within a motion capture environment. It is set up such that a user need only to package their controller and call it within TrajBridge. The package provides easily editable nodes that expose the drone state and allow the user to publish to key layers of the PX4 controller [position,velocity,vehicle attitude and actuator motors]. The package takes care of the rest through a tunable state machine. We provide an example controller packages to aid the user:
 1) SimpleController: a simple package that converts a spline to desired Trajectory Setpoints
 
-<<<<<<< HEAD
-Check out the [wiki page](https://github.com/StanfordMSL/TrajBridge/wiki/0.-Home) to get started.
-=======
-Check out the [wiki page](https://github.com/StanfordMSL/TrajBridge/wiki) to get started.
->>>>>>> 86789147
+Check out the [wiki page](https://github.com/StanfordMSL/TrajBridge/wiki) to get started.